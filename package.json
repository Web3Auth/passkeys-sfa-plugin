{
  "name": "@web3auth/passkeys-sfa-plugin",
  "version": "8.0.0",
  "description": "Passkeys SFA plugin for fast login",
  "author": "Torus Labs",
  "homepage": "https://github.com/web3auth/web3auth-passkeys-sfa-plugin#readme",
  "license": "MIT",
  "main": "dist/passkeysSfaPlugin.cjs.js",
  "module": "dist/passkeysSfaPlugin.esm.js",
  "unpkg": "dist/passkeysSfaPlugin.umd.min.js",
  "jsdelivr": "dist/passkeysSfaPlugin.umd.min.js",
  "types": "dist/types/index.d.ts",
  "files": [
    "dist"
  ],
  "publishConfig": {
    "access": "public"
  },
  "repository": {
    "type": "git",
    "url": "git+https://github.com/Web3auth/web3auth-passkeys-plugin.git"
  },
  "scripts": {
    "release": "torus-scripts release",
    "dev": "rimraf dist/ && cross-env NODE_ENV=development torus-scripts start",
    "build": "rimraf dist/ && cross-env NODE_ENV=production torus-scripts build",
    "lint": "eslint --fix 'src/**/*.ts'",
    "prepack": "npm run build",
    "pre-commit": "lint-staged",
    "prepare": "husky"
  },
  "peerDependencies": {
    "@babel/runtime": "7.x",
    "@web3auth/base": "^8.x",
    "@web3auth/single-factor-auth": "^8.x"
  },
  "dependencies": {
    "@simplewebauthn/browser": "^9.0.1",
    "@simplewebauthn/types": "^9.0.1",
    "@toruslabs/eccrypto": "^4.0.0",
    "@toruslabs/fetch-node-details": "^13.4.0",
    "@toruslabs/http-helpers": "^6.1.1",
    "@toruslabs/metadata-helpers": "^5.1.0",
    "@toruslabs/openlogin-jrpc": "^8.1.1",
    "@toruslabs/openlogin-utils": "^8.1.2",
    "@toruslabs/torus.js": "^12.3.5",
<<<<<<< HEAD
    "@web3auth/base": "^8.6.0-alpha.0",
    "@web3auth/single-factor-auth": "../single-factor-auth-web",
=======
>>>>>>> 65020767
    "base64url": "^3.0.1",
    "cbor-x": "^1.5.9",
    "elliptic": "^6.5.5",
    "loglevel": "^1.9.1"
  },
  "devDependencies": {
    "@web3auth/base": "^8.4.1",
    "@web3auth/single-factor-auth": "^8.0.0-beta.0",
    "@babel/register": "^7.23.7",
    "@babel/runtime": "^7.24.5",
    "@toruslabs/config": "^2.0.2",
    "@toruslabs/eslint-config-typescript": "^3.2.0",
    "@toruslabs/torus-scripts": "^5.3.1",
    "@types/assert": "^1.5.10",
    "@types/elliptic": "^6.4.18",
    "@types/node": "^20",
    "cross-env": "^7.0.3",
    "dotenv": "^16.4.5",
    "eslint": "^8.54.0",
    "husky": "^8.0.3",
    "lint-staged": "^15.2.2",
    "nyc": "^15.1.0",
    "prettier": "^3.2.5",
    "rimraf": "^5.0.7",
    "typescript": "^5.4.5"
  },
  "bugs": {
    "url": "https://github.com/tkey/tkey/issues"
  },
  "lint-staged": {
    "!(*d).ts": [
      "npm run lint --",
      "prettier --write 'src/**/*.ts'"
    ]
  },
  "engines": {
    "node": ">=18.x",
    "npm": ">=9.x"
  },
  "gitHead": "9967ce9f795f495f28ef0da1fc50acde31dcc258"
}<|MERGE_RESOLUTION|>--- conflicted
+++ resolved
@@ -27,7 +27,7 @@
     "lint": "eslint --fix 'src/**/*.ts'",
     "prepack": "npm run build",
     "pre-commit": "lint-staged",
-    "prepare": "husky"
+    "prepare": "husky install"
   },
   "peerDependencies": {
     "@babel/runtime": "7.x",
@@ -44,19 +44,14 @@
     "@toruslabs/openlogin-jrpc": "^8.1.1",
     "@toruslabs/openlogin-utils": "^8.1.2",
     "@toruslabs/torus.js": "^12.3.5",
-<<<<<<< HEAD
-    "@web3auth/base": "^8.6.0-alpha.0",
-    "@web3auth/single-factor-auth": "../single-factor-auth-web",
-=======
->>>>>>> 65020767
     "base64url": "^3.0.1",
     "cbor-x": "^1.5.9",
     "elliptic": "^6.5.5",
     "loglevel": "^1.9.1"
   },
   "devDependencies": {
-    "@web3auth/base": "^8.4.1",
-    "@web3auth/single-factor-auth": "^8.0.0-beta.0",
+    "@web3auth/base": "^8.6.1",
+    "@web3auth/single-factor-auth": "^8.0.0-beta.1",
     "@babel/register": "^7.23.7",
     "@babel/runtime": "^7.24.5",
     "@toruslabs/config": "^2.0.2",
